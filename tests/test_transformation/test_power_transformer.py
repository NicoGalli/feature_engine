--- conflicted
+++ resolved
@@ -60,55 +60,22 @@
         transformer = PowerTransformer()
         transformer.transform(df_vartypes)
 
-
-<<<<<<< HEAD
+        
 _exp_ls = [0.001, 0.1, 2, 3, 4, 10]
-
 
 @pytest.mark.parametrize("exp_base", _exp_ls)
 def test_inverse_transform_exp_no_default(exp_base, df_vartypes):
     transformer = PowerTransformer(exp=exp_base)
-=======
-def test_inverse_transform(df_vartypes):
-    # test case 6: automatically select variables
-    transformer = PowerTransformer(variables=None)
+
     Xt = transformer.fit_transform(df_vartypes)
     X = transformer.inverse_transform(Xt)
 
     # convert numbers to original format.
-    X["Age"] = X["Age"].round().astype('int64')
-    X["Marks"] = X["Marks"].round(1)
-
-    # test init params
-    assert transformer.variables is None
-    # test fit attr
-    assert transformer.variables_ == ["Age", "Marks"]
-    assert transformer.n_features_in_ == 5
-    # test transform output
-    pd.testing.assert_frame_equal(X, df_vartypes)
-
-
-def test_inverse_transform_exp_no_default(df_vartypes):
-    # test case 7: automatically select variables
-    transformer = PowerTransformer(exp=100)
->>>>>>> 15eec2c1
-    Xt = transformer.fit_transform(df_vartypes)
-    X = transformer.inverse_transform(Xt)
-
-    # convert numbers to original format.
-<<<<<<< HEAD
     X["Age"] = X["Age"].round().astype("int64")
     X["Marks"] = X["Marks"].round(1)
 
     # test init params
     # assert transformer.exp == 100
-=======
-    X["Age"] = X["Age"].round().astype('int64')
-    X["Marks"] = X["Marks"].round(1)
-
-    # test init params
-    assert transformer.exp == 100
->>>>>>> 15eec2c1
     assert transformer.variables is None
     # test fit attr
     assert transformer.variables_ == ["Age", "Marks"]
